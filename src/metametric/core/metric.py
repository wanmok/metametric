"""Metric interface and implementations for commonly used metrics."""

from abc import ABC, abstractmethod
from dataclasses import dataclass, is_dataclass
from functools import reduce
from operator import mul
from typing import (
    Callable,
    ClassVar,
    Generic,
    Protocol,
    TypeVar,
    Union,
    get_origin,
    runtime_checkable,
    Optional,
)
from collections.abc import Sequence

import numpy as np
from jaxtyping import Float

from metametric.core.matching import Matching, Match, Path

S = TypeVar("S", contravariant=True)
T = TypeVar("T", contravariant=True)
U = TypeVar("U")
R = TypeVar("R", covariant=True)


<<<<<<< HEAD
class Metric(ABC, Generic[T]):
    r"""The basic metric interface.
=======
class ParameterizedMetric(ABC, Generic[T, R]):
    """A metric that is parametric in a set of parameters.
>>>>>>> 82e3bb8e

    When computed, it outputs a `ndarray` of metrics.
    For example, in retrieval, precision@k is parametrized by `k`.
    """

    @abstractmethod
    def compute(self, x: T, y: T) -> tuple[R, Matching]:
        r"""Scores two objects using this metric, and returns the score and a matching object."""
        raise NotImplementedError

    def score(self, x: T, y: T) -> R:
        r"""Scores two objects using this metric: $\phi(x, y)$."""
        return self.compute(x, y)[0]

    def score_self(self, x: T) -> R:
        r"""Scores an object against itself: $\phi(x, x)$.

        In many cases there is a faster way to compute this than the general pair case.
        In such cases, please override this function.
        """
        return self.score(x, x)

    def contramap(
        self, f_pred: Callable[[S], T], f_ref: Optional[Callable[[S], T]] = None
    ) -> "ParameterizedMetric[S, R]":
        r"""Returns a new metric $\phi^\prime$ by first preprocessing the objects by a given function $f: S \to T$.

        \[ \phi^\prime(x, y) = \phi(f(x), f(y)) \]

        Args:
            f_pred (`Callable[[S], T]`): A function that preprocesses the predicted objects.
            f_ref (`Callable[[S], T]`, optional): A function that preprocesses the reference objects.
                If not provided, the preprocessing function for the predicted objects will be used.

        Returns:
            A new metric $\phi^\prime$.

        """
        return ContramappedParameterizedMetric(self, f_pred, f_ref)


class Metric(ParameterizedMetric[T, float], ABC, Generic[T]):
    r"""The basic metric interface.

    Here a *metric* is defined as a function $\phi: T \times T \to \mathbb{R}_{\ge 0}$ that takes two objects and
    returns a non-negative number that quantifies their similarity.
    It follows the common usage in machine learning and NLP literature, as in the phrase "evaluation metrics".
    This is *not* the metric in the mathematical sense, where it is a generalization of *distances*.
    """

    def gram_matrix(self, xs: Sequence[T], ys: Sequence[T]) -> Float[np.ndarray, "nx ny"]:
        r"""Computes the Gram matrix of the metric given two collections of objects.

        Args:
            xs: A collection of objects $\{x_1, \ldots, x_n\}$.
            ys: A collection of objects $\{y_1, \ldots, y_m\}$.

        Returns:
            A Gram matrix $G$ where $G = \begin{bmatrix} \phi(x_1, y_1) & \cdots & \phi(x_1, y_m) \\
                                \vdots & \ddots & \vdots \\
                                \phi(x_n, y_1) & \cdots & \phi(x_n, y_m) \end{bmatrix}$.
        """
        return np.array([[self.score(x, y) for y in ys] for x in xs])

    def contramap(self, f_pred: Callable[[S], T], f_ref: Optional[Callable[[S], T]] = None) -> "Metric[S]":
        r"""Returns a new metric $\phi^\prime$ by first preprocessing the objects by a given function $f: S \to T$.

        \[ \phi^\prime(x, y) = \phi(f(x), f(y)) \]

        Args:
            f_pred (`Callable[[S], T]`): A function that preprocesses the predicted objects.
            f_ref (`Callable[[S], T]`, optional): A function that preprocesses the reference objects.
                If not provided, the preprocessing function for the predicted objects will be used.

        Returns:
            A new metric $\phi^\prime$.

        """
        return ContramappedMetric(self, f_pred, f_ref)

    @staticmethod
    def from_function(f: Callable[[T, T], float]) -> "Metric[T]":
        r"""Create a metric from a function $f: T \times T \to \mathbb{R}_{\ge 0}$.

        Args:
            f (`Callable[[T, T], float]`):
                A function that takes two objects and returns a float.
                This is the function that derives the metric.

        Returns:
            `Metric[T]`: A metric that uses the function to score two objects.
        """
        return MetricFromFunction(f)


class MetricFromFunction(Metric[T]):
    """A metric wrapped from a function."""

    def __init__(self, f: Callable[[T, T], float]):
        self.f = f

    def compute(self, x: T, y: T) -> tuple[float, Matching]:
        """Score two objects."""
        score = self.f(x, y)

        def _matching():
            yield Match(Path(), x, Path(), y, score)

        return self.f(x, y), Matching(_matching())


class ContramappedParameterizedMetric(ParameterizedMetric[S, R]):
    """A metric contramapped by a pair of functions that operate on either of the predicted and reference objects."""

    def __init__(self, inner: ParameterizedMetric[T, R], f_pred: Callable[[S], T], f_ref: Optional[Callable[[S], T]]):
        self.inner = inner
        self.f_pred = f_pred
        if f_ref is None:
            self.symmetric = True
            f_ref = f_pred
        else:
            self.symmetric = False
        self.f_ref = f_ref

    def compute(self, x: S, y: S) -> tuple[R, Matching]:
        """Score two objects."""
        return self.inner.compute(self.f_pred(x), self.f_ref(y))

    def score_self(self, x: S) -> R:
        """Scores an object against itself."""
        if self.symmetric:
            return self.inner.score_self(self.f_pred(x))
        else:
            return self.inner.score(self.f_pred(x), self.f_ref(x))


class ContramappedMetric(ContramappedParameterizedMetric[S, float], Metric[S]):
    """A metric contramapped by a pair of functions that operate on either of the predicted and reference objects."""

    def __init__(self, inner: Metric[T], f_pred: Callable[[S], T], f_ref: Optional[Callable[[S], T]]):
        super().__init__(inner, f_pred, f_ref)


class DiscreteMetric(Metric[T]):
    """A metric for discrete objects."""

    def __init__(self, cls: type[T]):
        if getattr(cls, "__eq__", None) is None:
            raise ValueError("Class must implement __eq__")

    def compute(self, x: T, y: T) -> tuple[float, Matching]:
        """Score two objects."""
        if x == y:
            return 1.0, Matching([Match(Path(), x, Path(), y, 1.0)])
        return 0.0, Matching([])

    def score_self(self, x: T) -> float:
        """Scores an object against itself."""
        return 1.0


class ProductMetric(Metric[T]):
    """A metric that is the product of other metrics."""

    def __init__(self, cls: type[T], field_metrics: dict[str, Metric]):
        if not is_dataclass(cls):
            raise ValueError(f"{cls} has to be a dataclass.")
        self.field_metrics = field_metrics

    def compute(self, x: T, y: T) -> tuple[float, Matching]:
        """Score two objects."""
        field_scores = {
            fld: self.field_metrics[fld].compute(getattr(x, fld), getattr(y, fld)) for fld in self.field_metrics.keys()
        }
        total_score = reduce(mul, (s for s, _ in field_scores.values()), 1.0)

        def _matching():
            yield Match(Path(), x, Path(), y, total_score)
            for fld, (s, matching) in field_scores.items():
                for m in matching.matches:
                    yield Match(m.pred_path.prepend(fld), m.pred, m.ref_path.prepend(fld), m.ref, m.score)

        return total_score, Matching(_matching())


class UnionMetric(Metric[T]):
    """A metric that is the union of other metrics."""

    def __init__(self, cls: type[T], case_metrics: dict[type, Metric]):
        if get_origin(cls) is not Union:
            raise ValueError(f"{cls} has to be a union.")
        self.case_metrics = case_metrics

    def compute(self, x: T, y: T) -> tuple[float, Matching]:
        """Score two objects."""
        x_type = type(x)
        y_type = type(y)
        if x_type != y_type:
            return 0.0, Matching([])
        return self.case_metrics[x_type].compute(x, y)

    def score_self(self, x: T) -> float:
        """Scores an object against itself."""
        return 1.0


@dataclass(eq=True, frozen=True)
class Variable:
    """A variable in latent matchings."""

    name: str

    latent_metric: ClassVar[Metric["Variable"]] = Metric.from_function(lambda x, y: 1.0)


@runtime_checkable
class HasMetric(Protocol[T]):
    """Protocol for classes that have a metric."""

    metric: Metric[T]


@runtime_checkable
class HasLatentMetric(Protocol[T]):
    """Protocol for classes that have a latent metric."""

    latent_metric: Metric[T]<|MERGE_RESOLUTION|>--- conflicted
+++ resolved
@@ -28,13 +28,8 @@
 R = TypeVar("R", covariant=True)
 
 
-<<<<<<< HEAD
-class Metric(ABC, Generic[T]):
-    r"""The basic metric interface.
-=======
 class ParameterizedMetric(ABC, Generic[T, R]):
     """A metric that is parametric in a set of parameters.
->>>>>>> 82e3bb8e
 
     When computed, it outputs a `ndarray` of metrics.
     For example, in retrieval, precision@k is parametrized by `k`.
