"""Metric interface and implementations for commonly used metrics."""

<<<<<<< HEAD
from abc import abstractmethod, ABC
=======
from abc import ABC, abstractmethod
>>>>>>> 63b17239
from dataclasses import dataclass, is_dataclass
from functools import reduce
from operator import mul
from typing import (
    Callable,
    ClassVar,
    Generic,
    Protocol,
    TypeVar,
    Union,
    get_origin,
    runtime_checkable,
)
from collections.abc import Sequence

import numpy as np
from jaxtyping import Float

from metametric.core.matching import Matching, Match, Path

S = TypeVar("S", contravariant=True)
T = TypeVar("T", contravariant=True)
U = TypeVar("U")
R = TypeVar("R", covariant=True, default=float)


<<<<<<< HEAD
class GenMetric(ABC, Generic[T, R]):
    """A more general metric interface that allows for return types other than `float`.
=======
class Metric(ABC, Generic[T]):
    r"""The basic metric interface.
>>>>>>> 63b17239

    This is useful for metrics that return multiple values, such as precision and recall at $k$.
    """

    @abstractmethod
    def compute(self, x: T, y: T) -> tuple[R, Matching]:
        raise NotImplementedError

    def score(self, x: T, y: T) -> R:
        r"""Scores two objects using this metric: $\phi(x, y)$."""
        return self.compute(x, y)[0]

    def score_self(self, x: T) -> R:
        r"""Scores an object against itself: $\phi(x, x)$.

        In many cases there is a faster way to compute this than the general pair case.
        In such cases, please override this function.
        """
        return self.score(x, x)

<<<<<<< HEAD
    def contramap(self, f: Callable[[S], T]) -> "GenMetric[S, R]":
        return ContramappedMetric(self, f)


class Metric(GenMetric[T, float], Generic[T]):
    r"""The basic metric interface.

    Here a *metric* is defined as a function $\phi: T \times T \to \mathbb{R}_{\ge 0}$ that takes two objects and
    returns a non-negative number that quantifies their similarity.
    It follows the common usage in machine learning and NLP literature, as in the phrase "evaluation metrics".
    This is *not* the metric in the mathematical sense, where it is a generalization of *distances*.
    """

    @abstractmethod
    def compute(self, x: T, y: T) -> tuple[float, Matching]:
        r"""Scores two objects using this metric, and returns the score and a matching object."""
        raise NotImplementedError

    def gram_matrix(self, xs: Sequence[T], ys: Sequence[T]) -> np.ndarray:
=======
    def gram_matrix(self, xs: Sequence[T], ys: Sequence[T]) -> Float[np.ndarray, "nx ny"]:
>>>>>>> 63b17239
        r"""Computes the Gram matrix of the metric given two collections of objects.

        Args:
            xs: A collection of objects $\{x_1, \ldots, x_n\}$.
            ys: A collection of objects $\{y_1, \ldots, y_m\}$.

        Returns:
            A Gram matrix $G$ where $G = \begin{bmatrix} \phi(x_1, y_1) & \cdots & \phi(x_1, y_m) \\
                                \vdots & \ddots & \vdots \\
                                \phi(x_n, y_1) & \cdots & \phi(x_n, y_m) \end{bmatrix}$.
        """
        return np.array([[self.score(x, y) for y in ys] for x in xs])

    def contramap(self, f: Callable[[S], T]) -> "Metric[S]":
        r"""Returns a new metric $\phi^\prime$ by first preprocessing the objects by a given function $f: S \to T$.

        \[ \phi^\prime(x, y) = \phi(f(x), f(y)) \]

        Args:
            f: A preprocessing function.

        Returns:
            A new metric $\phi^\prime$.

        """
        return ContramappedMetric(self, f)

    @staticmethod
    def from_function(f: Callable[[T, T], float]) -> "Metric[T]":
        r"""Create a metric from a function $f: T \times T \to \mathbb{R}_{\ge 0}$.

        Args:
            f (`Callable[[T, T], float]`):
                A function that takes two objects and returns a float.
                This is the function that derives the metric.

        Returns:
            `Metric[T]`: A metric that uses the function to score two objects.
        """
        return MetricFromFunction(f)


class MetricFromFunction(Metric[T]):
    """A metric wrapped from a function."""

    def __init__(self, f: Callable[[T, T], float]):
        self.f = f

    def compute(self, x: T, y: T) -> tuple[float, Matching]:
        """Score two objects."""
        score = self.f(x, y)

        def _matching():
            yield Match(Path(), x, Path(), y, score)

        return self.f(x, y), Matching(_matching())


class ContramappedMetric(Metric[S]):
    """A metric contramapped by a function."""

    def __init__(self, inner: Metric[T], f: Callable[[S], T]):
        self.inner = inner
        self.f = f

    def compute(self, x: S, y: S) -> tuple[float, Matching]:
        """Score two objects."""
        return self.inner.compute(self.f(x), self.f(y))

    def score_self(self, x: S) -> float:
        """Scores an object against itself."""
        return self.inner.score_self(self.f(x))


class DiscreteMetric(Metric[T]):
    """A metric for discrete objects."""

    def __init__(self, cls: type[T]):
        if getattr(cls, "__eq__", None) is None:
            raise ValueError("Class must implement __eq__")

    def compute(self, x: T, y: T) -> tuple[float, Matching]:
        """Score two objects."""
        if x == y:
            return 1.0, Matching([Match(Path(), x, Path(), y, 1.0)])
        return 0.0, Matching([])

    def score_self(self, x: T) -> float:
        """Scores an object against itself."""
        return 1.0


class ProductMetric(Metric[T]):
    """A metric that is the product of other metrics."""

    def __init__(self, cls: type[T], field_metrics: dict[str, Metric]):
        if not is_dataclass(cls):
            raise ValueError(f"{cls} has to be a dataclass.")
        self.field_metrics = field_metrics

    def compute(self, x: T, y: T) -> tuple[float, Matching]:
        """Score two objects."""
        field_scores = {
            fld: self.field_metrics[fld].compute(getattr(x, fld), getattr(y, fld)) for fld in self.field_metrics.keys()
        }
        total_score = reduce(mul, (s for s, _ in field_scores.values()), 1.0)

        def _matching():
            yield Match(Path(), x, Path(), y, total_score)
            for fld, (s, matching) in field_scores.items():
                for m in matching.matches:
                    yield Match(m.pred_path.prepend(fld), m.pred, m.ref_path.prepend(fld), m.ref, m.score)

        return total_score, Matching(_matching())


class UnionMetric(Metric[T]):
    """A metric that is the union of other metrics."""

    def __init__(self, cls: type[T], case_metrics: dict[type, Metric]):
        if get_origin(cls) is not Union:
            raise ValueError(f"{cls} has to be a union.")
        self.case_metrics = case_metrics

    def compute(self, x: T, y: T) -> tuple[float, Matching]:
        """Score two objects."""
        x_type = type(x)
        y_type = type(y)
        if x_type != y_type:
            return 0.0, Matching([])
        return self.case_metrics[x_type].compute(x, y)

    def score_self(self, x: T) -> float:
        """Scores an object against itself."""
        return 1.0


@dataclass(eq=True, frozen=True)
class Variable:
    """A variable in latent matchings."""

    name: str

    latent_metric: ClassVar[Metric["Variable"]] = Metric.from_function(lambda x, y: 1.0)


@runtime_checkable
class HasMetric(Protocol[T]):
    """Protocol for classes that have a metric."""

    metric: Metric[T]


@runtime_checkable
class HasLatentMetric(Protocol[T]):
    """Protocol for classes that have a latent metric."""

    latent_metric: Metric[T]<|MERGE_RESOLUTION|>--- conflicted
+++ resolved
@@ -1,10 +1,6 @@
 """Metric interface and implementations for commonly used metrics."""
 
-<<<<<<< HEAD
-from abc import abstractmethod, ABC
-=======
 from abc import ABC, abstractmethod
->>>>>>> 63b17239
 from dataclasses import dataclass, is_dataclass
 from functools import reduce
 from operator import mul
@@ -28,16 +24,11 @@
 S = TypeVar("S", contravariant=True)
 T = TypeVar("T", contravariant=True)
 U = TypeVar("U")
-R = TypeVar("R", covariant=True, default=float)
-
-
-<<<<<<< HEAD
+R = TypeVar("R", covariant=True)
+;;
+
 class GenMetric(ABC, Generic[T, R]):
     """A more general metric interface that allows for return types other than `float`.
-=======
-class Metric(ABC, Generic[T]):
-    r"""The basic metric interface.
->>>>>>> 63b17239
 
     This is useful for metrics that return multiple values, such as precision and recall at $k$.
     """
@@ -58,7 +49,6 @@
         """
         return self.score(x, x)
 
-<<<<<<< HEAD
     def contramap(self, f: Callable[[S], T]) -> "GenMetric[S, R]":
         return ContramappedMetric(self, f)
 
@@ -77,10 +67,7 @@
         r"""Scores two objects using this metric, and returns the score and a matching object."""
         raise NotImplementedError
 
-    def gram_matrix(self, xs: Sequence[T], ys: Sequence[T]) -> np.ndarray:
-=======
     def gram_matrix(self, xs: Sequence[T], ys: Sequence[T]) -> Float[np.ndarray, "nx ny"]:
->>>>>>> 63b17239
         r"""Computes the Gram matrix of the metric given two collections of objects.
 
         Args:
