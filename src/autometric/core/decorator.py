--- conflicted
+++ resolved
@@ -7,6 +7,8 @@
     Collection,
     Annotated,
     Union,
+    Protocol,
+    runtime_checkable,
     Callable,
     TypeVar,
     Type,
@@ -14,24 +16,14 @@
 
 from autometric.core.alignment import AlignmentConstraint, AlignmentMetric
 from autometric.core.latent_alignment import dataclass_has_variable, LatentAlignmentMetric
-<<<<<<< HEAD
-from autometric.core.metric import Metric, ProductMetric, DiscreteMetric, UnionMetric, HasMetric, HasLatentMetric
-from autometric.core.normalizers import NormalizedMetric, Jaccard, FScore, Precision, Recall
-=======
 from autometric.core.metric import Metric, ProductMetric, DiscreteMetric, UnionMetric
 from autometric.core.normalizers import NormalizingMetric, Normalizer, Jaccard, FScore, Precision, Recall
->>>>>>> c4d8e720
 
 NormalizerLiteral = Literal["none", "jaccard", "dice", "f1"]
 ConstraintLiteral = Literal["<->", "<-", "->", "~", "1:1", "1:*", "*:1", "*:*"]
 
 T = TypeVar("T", contravariant=True)
 
-<<<<<<< HEAD
-T = TypeVar("T", contravariant=True)
-
-
-=======
 
 @runtime_checkable
 class HasMetric(Protocol[T]):
@@ -47,7 +39,6 @@
     latent_metric: Metric[T]
 
 
->>>>>>> c4d8e720
 def derive_metric(cls: Type, constraint: AlignmentConstraint) -> Metric:
     """Derive a unified metric from any type.
 
@@ -125,18 +116,6 @@
     """
 
     def class_decorator(cls: Type) -> Type:
-<<<<<<< HEAD
-        alignment_constraint = AlignmentConstraint.from_str(constraint)
-        metric = derive_metric(cls, constraint=alignment_constraint)
-        normalized_metric = {
-            "none": lambda m: m,
-            "jaccard": lambda m: NormalizedMetric(inner=m, normalizer=Jaccard()),
-            "dice": lambda m: NormalizedMetric(inner=m, normalizer=FScore()),
-            "f1": lambda m: NormalizedMetric(inner=m, normalizer=FScore()),
-            "precision": lambda m: NormalizedMetric(inner=m, normalizer=Precision()),
-            "recall": lambda m: NormalizedMetric(inner=m, normalizer=Recall()),
-        }[normalizer](metric)
-=======
         alignment_constraint = {
             "<->": AlignmentConstraint.ONE_TO_ONE,
             "<-": AlignmentConstraint.ONE_TO_MANY,
@@ -151,15 +130,7 @@
         if isinstance(normalizer, Normalizer):
             normalized_metric = NormalizingMetric(metric, normalizer=normalizer)
         else:
-            normalized_metric = {
-                "none": lambda m: m,
-                "jaccard": lambda m: NormalizingMetric(inner=m, normalizer=Jaccard()),
-                "dice": lambda m: NormalizingMetric(inner=m, normalizer=FScore()),
-                "f1": lambda m: NormalizingMetric(inner=m, normalizer=FScore()),
-                "precision": lambda m: NormalizingMetric(inner=m, normalizer=Precision()),
-                "recall": lambda m: NormalizingMetric(inner=m, normalizer=Recall()),
-            }[normalizer](metric)
->>>>>>> c4d8e720
+            normalized_metric = NormalizingMetric(metric, normalizer=Normalizer.from_str(normalizer))
         if dataclass_has_variable(cls):
             setattr(cls, "latent_metric", normalized_metric)  # type: ignore
         else:
