--- conflicted
+++ resolved
@@ -11,27 +11,16 @@
     runtime_checkable,
     Callable,
     TypeVar,
-<<<<<<< HEAD
-    Any, Type,
-=======
     Type,
->>>>>>> 01bf1a4e
 )
 
 from autometric.core.alignment import AlignmentConstraint, AlignmentMetric
 from autometric.core.latent_alignment import dataclass_has_variable, LatentAlignmentMetric
-from autometric.core.metric import (
-    Metric, ProductMetric, DiscreteMetric, FScore, Jaccard, Precision, Recall, UnionMetric,
-)
-<<<<<<< HEAD
-
-T = TypeVar("T")
-=======
-from autometric.core.normalizers import NormalizingMetric
->>>>>>> 01bf1a4e
+from autometric.core.metric import Metric, ProductMetric, DiscreteMetric, UnionMetric
+from autometric.core.normalizers import NormalizingMetric, Normalizer, Jaccard, FScore, Precision, Recall
 
 NormalizerLiteral = Literal["none", "jaccard", "dice", "f1"]
-ConstraintLiteral = Literal["<->", "<-", "->", "~"]
+ConstraintLiteral = Literal["<->", "<-", "->", "~", "1:1", "1:*", "*:1", "*:*"]
 
 T = TypeVar("T", contravariant=True)
 
@@ -50,11 +39,7 @@
     latent_metric: Metric[T]
 
 
-<<<<<<< HEAD
-def derive_metric(cls: Type[T], constraint: AlignmentConstraint) -> Metric:
-=======
 def derive_metric(cls: Type, constraint: AlignmentConstraint) -> Metric:
->>>>>>> 01bf1a4e
     """Derive a unified metric from any type.
 
     Parameters
@@ -122,7 +107,7 @@
 
 
 def autometric(
-    normalizer: NormalizerLiteral = "none",
+    normalizer: Union[NormalizerLiteral, Normalizer] = "none",
     constraint: ConstraintLiteral = "<->",
 ) -> Callable[[Type], Type]:
     """Decorate a dataclass to have corresponding metric derived.
@@ -140,11 +125,7 @@
         The decorated new class.
     """
 
-<<<<<<< HEAD
-    def class_decorator(cls: Type[T]) -> Type[T]:
-=======
     def class_decorator(cls: Type) -> Type:
->>>>>>> 01bf1a4e
         alignment_constraint = {
             "<->": AlignmentConstraint.ONE_TO_ONE,
             "<-": AlignmentConstraint.ONE_TO_MANY,
@@ -156,14 +137,17 @@
             "*:*": AlignmentConstraint.MANY_TO_MANY,
         }[constraint]
         metric = derive_metric(cls, constraint=alignment_constraint)
-        normalized_metric = {
-            "none": lambda m: m,
-            "jaccard": lambda m: NormalizingMetric(inner=m, normalizer=Jaccard()),
-            "dice": lambda m: NormalizingMetric(inner=m, normalizer=FScore()),
-            "f1": lambda m: NormalizingMetric(inner=m, normalizer=FScore()),
-            "precision": lambda m: NormalizingMetric(inner=m, normalizer=Precision()),
-            "recall": lambda m: NormalizingMetric(inner=m, normalizer=Recall()),
-        }[normalizer](metric)
+        if isinstance(normalizer, Normalizer):
+            normalized_metric = NormalizingMetric(metric, normalizer=normalizer)
+        else:
+            normalized_metric = {
+                "none": lambda m: m,
+                "jaccard": lambda m: NormalizingMetric(inner=m, normalizer=Jaccard()),
+                "dice": lambda m: NormalizingMetric(inner=m, normalizer=FScore()),
+                "f1": lambda m: NormalizingMetric(inner=m, normalizer=FScore()),
+                "precision": lambda m: NormalizingMetric(inner=m, normalizer=Precision()),
+                "recall": lambda m: NormalizingMetric(inner=m, normalizer=Recall()),
+            }[normalizer](metric)
         if dataclass_has_variable(cls):
             setattr(cls, "latent_metric", normalized_metric)  # type: ignore
         else:
