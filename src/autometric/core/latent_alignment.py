--- conflicted
+++ resolved
@@ -12,7 +12,8 @@
     Iterator,
     get_origin,
     get_args,
-    Any, Type,
+    Any,
+    Type,
 )
 
 import numpy as np
@@ -40,11 +41,7 @@
             self,
             cls: Type[T],
             inner: Metric[T],
-<<<<<<< HEAD
             constraint: Union[str, AlignmentConstraint] = AlignmentConstraint.ONE_TO_ONE
-=======
-            constraint: AlignmentConstraint = AlignmentConstraint.ONE_TO_ONE
->>>>>>> c4d8e720
     ):
         if is_dataclass(cls):
             self.fields = fields(cls)
